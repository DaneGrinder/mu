"""
Copyright (c) 2015-2016 Nicholas H.Tollervey and others (see the AUTHORS file).

Based upon work done for Puppy IDE by Dan Pope, Nicholas Tollervey and Damien
George.

This program is free software: you can redistribute it and/or modify
it under the terms of the GNU General Public License as published by
the Free Software Foundation, either version 3 of the License, or
(at your option) any later version.

This program is distributed in the hope that it will be useful,
but WITHOUT ANY WARRANTY; without even the implied warranty of
MERCHANTABILITY or FITNESS FOR A PARTICULAR PURPOSE.  See the
GNU General Public License for more details.

You should have received a copy of the GNU General Public License
along with this program.  If not, see <http://www.gnu.org/licenses/>.
"""
import os
import os.path
import sys
import io
import re
import json
import logging
import tempfile
import webbrowser
from PyQt5.QtWidgets import QMessageBox
from PyQt5.QtSerialPort import QSerialPortInfo
from pyflakes.api import check
# Currently there is no pycodestyle deb packages, so fallback to old name
try:
    from pycodestyle import StyleGuide, Checker
except ImportError:
    from pep8 import StyleGuide, Checker
from mu.contrib import uflash, appdirs, microfs
from mu import __version__
from mu.upython_device import get_upython_device


#: USB product ID.
MICROBIT_PID = 516
#: USB vendor ID.
MICROBIT_VID = 3368
#: The user's home directory.
HOME_DIRECTORY = os.path.expanduser('~')
#: The default directory for Python scripts.
PYTHON_DIRECTORY = os.path.join(HOME_DIRECTORY, 'python')
#: The default directory for application data.
DATA_DIR = appdirs.user_data_dir('mu', 'python')
#: The default directory for application logs.
LOG_DIR = appdirs.user_log_dir('mu', 'python')
#: The path to the JSON file containing application settings.
SETTINGS_FILE = os.path.join(DATA_DIR, 'settings.json')
#: The path to the log file for the application.
LOG_FILE = os.path.join(LOG_DIR, 'mu.log')
#: Regex to match pycodestyle (PEP8) output.
STYLE_REGEX = re.compile(r'.*:(\d+):(\d+):\s+(.*)')
#: Regex to match flake8 output.
FLAKE_REGEX = re.compile(r'.*:(\d+):\s+(.*)')
#: Regex to match false positive flake errors if microbit.* is expanded.
EXPAND_FALSE_POSITIVE = re.compile(r"^'microbit\.(\w+)' imported but unused$")
#: The text to which "from microbit import *" should be expanded.
EXPANDED_IMPORT = ("from microbit import pin15, pin2, pin0, pin1, "
                   " pin3, pin6, pin4, i2c, pin5, pin7, pin8, Image, "
                   "pin9, pin14, pin16, reset, pin19, temperature, "
                   "sleep, pin20, button_a, button_b, running_time, "
                   "accelerometer, display, uart, spi, panic, pin13, "
                   "pin12, pin11, pin10, compass")


logger = logging.getLogger(__name__)


def find_microbit():
    """
    Returns the port for the first microbit it finds connected to the host
    computer. If no microbit is found, returns None.
    """
    available_ports = QSerialPortInfo.availablePorts()
    for port in available_ports:
        pid = port.productIdentifier()
        vid = port.vendorIdentifier()
        if pid == MICROBIT_PID and vid == MICROBIT_VID:
            port_name = port.portName()
            logger.info('Found micro:bit with portName: {}'.format(port_name))
            return port_name
    logger.warning('Could not find micro:bit.')
    logger.debug('Available ports:')
    logger.debug(['PID:{} VID:{} PORT:{}'.format(p.productIdentifier(),
                                                 p.vendorIdentifier(),
                                                 p.portName())
                 for p in available_ports])
    return None


def check_flake(filename, code):
    """
    Given a filename and some code to be checked, uses the PyFlakesmodule to
    return a dictionary describing issues of code quality per line. See:

    https://github.com/PyCQA/pyflakes
    """
    import_all = "from microbit import *" in code
    if import_all:
        # Massage code so "from microbit import *" is expanded so the symbols
        # are known to flake.
        code = code.replace("from microbit import *", EXPANDED_IMPORT)
    reporter = MuFlakeCodeReporter()
    check(code, filename, reporter)
    feedback = {}
    for log in reporter.log:
        if import_all:
            # Guard to stop unwanted "microbit.* imported but unused" messages.
            message = log['message']
            if EXPAND_FALSE_POSITIVE.match(message):
                continue
        if log['line_no'] not in feedback:
            feedback[log['line_no']] = []
        feedback[log['line_no']].append(log)
    return feedback


def check_pycodestyle(code):
    """
    Given some code, uses the PyCodeStyle module (was PEP8) to return a list
    of items describing issues of coding style. See:

    https://pycodestyle.readthedocs.io/en/latest/intro.html
    """
    # PyCodeStyle reads input from files, so make a temporary file containing
    # the code.
    code_fd, code_filename = tempfile.mkstemp()
    os.close(code_fd)
    with open(code_filename, 'w', newline='') as code_file:
        code_file.write(code)
    # Configure which PEP8 rules to ignore.
    style = StyleGuide(parse_argv=False, config_file=False)
    checker = Checker(code_filename, options=style.options)
    # Re-route stdout to a temporary buffer to be parsed below.
    temp_out = io.StringIO()
    sys.stdout = temp_out
    # Check the code.
    checker.check_all()
    # Put stdout back and read the content of the buffer. Remove the temporary
    # file created at the start.
    sys.stdout = sys.__stdout__
    temp_out.seek(0)
    results = temp_out.read()
    temp_out.close()
    code_file.close()
    os.remove(code_filename)
    # Parse the output from the tool into a dictionary of structured data.
    style_feedback = {}
    for result in results.split(os.linesep):
        matcher = STYLE_REGEX.match(result)
        if matcher:
            line_no, col, msg = matcher.groups()
            line_no = int(line_no) - 1
            code, description = msg.split(' ', 1)
            if code == 'E303':
                description += ' above this line'
            if line_no not in style_feedback:
                style_feedback[line_no] = []
            style_feedback[line_no].append({
                'line_no': line_no,
                'column': int(col) - 1,
                'message': description.capitalize(),
                'code': code,
            })
    return style_feedback


class MuFlakeCodeReporter:
    """
    The class instantiates a reporter that creates structured data about
    code quality for Mu. Used by the PyFlakes module.
    """

    def __init__(self):
        """
        Set up the reporter object to be used to report PyFlake's results.
        """
        self.log = []

    def unexpectedError(self, filename, message):
        """
        Called if an unexpected error occured while trying to process the file
        called filename. The message parameter contains a description of the
        problem.
        """
        self.log.append({
            'line_no': 0,
            'filename': filename,
            'message': str(message)
        })

    def syntaxError(self, filename, message, line_no, column, source):
        """
        Records a syntax error in the file called filename.

        The message argument contains an explanation of the syntax error,
        line_no indicates the line where the syntax error occurred, column
        indicates the column on which the error occurred and source is the
        source code containing the syntax error.
        """
        msg = ('Syntax error. Python cannot understand this line. Check for '
               'missing characters!')
        self.log.append({
            'message': msg,
            'line_no': int(line_no) - 1,  # Zero based counting in Mu.
            'column': column - 1,
            'source': source
        })

    def flake(self, message):
        """
        PyFlakes found something wrong with the code.
        """
        matcher = FLAKE_REGEX.match(str(message))
        if matcher:
            line_no, msg = matcher.groups()
            self.log.append({
                'line_no': int(line_no) - 1,  # Zero based counting in Mu.
                'column': 0,
                'message': msg,
            })
        else:
            self.log.append({
                'line_no': 0,
                'column': 0,
                'message': str(message),
            })


class REPL:
    """
    Read, Evaluate, Print, Loop.

    Represents the REPL. Since the logic for the REPL is simply a USB/serial
    based widget this class only contains a reference to the associated port.
    """

    def __init__(self, port):
        if os.name == 'posix':
            # If we're on Linux or OSX reference the port is like this...
            self.port = "/dev/{}".format(port)
        elif os.name == 'nt':
            # On Windows simply return the port (e.g. COM0).
            self.port = port
        else:
            # No idea how to deal with other OS's so fail.
            raise NotImplementedError('OS not supported.')
        logger.info('Created new REPL object with port: {}'.format(self.port))


class Editor:
    """
    Application logic for the editor itself.
    """

    def __init__(self, view):
        logger.info('Setting up editor.')
        self._view = view
        self.repl = None
        self.fs = None
        self.theme = 'day'
        self.user_defined_microbit_path = None
        if not os.path.exists(PYTHON_DIRECTORY):
            logger.debug('Creating directory: {}'.format(PYTHON_DIRECTORY))
            os.makedirs(PYTHON_DIRECTORY)
        if not os.path.exists(DATA_DIR):
            logger.debug('Creating directory: {}'.format(DATA_DIR))
            os.makedirs(DATA_DIR)

    def restore_session(self):
        """
        Attempts to recreate the tab state from the last time the editor was
        run.
        """
        if os.path.exists(SETTINGS_FILE):
            logger.info('Restoring session from: {}'.format(SETTINGS_FILE))
            with open(SETTINGS_FILE) as f:
                old_session = json.load(f)
                logger.debug(old_session)
                if 'theme' in old_session:
                    self.theme = old_session['theme']
                if 'paths' in old_session:
                    for path in old_session['paths']:
                        try:
                            with open(path) as f:
                                text = f.read()
                        except FileNotFoundError:
                            pass
                        else:
                            self._view.add_tab(path, text)
        if not self._view.tab_count:
            py = 'from microbit import *{}{}# Write your code here :-)'.format(
                os.linesep, os.linesep)
            self._view.add_tab(None, py)
        self._view.set_theme(self.theme)

    def flash(self):
        """
        Takes the currently active tab, compiles the Python script therein into
        a hex file and flashes it all onto the connected device.
        """
        logger.info('Flashing script')
        # Grab the Python script.
        tab = self._view.current_tab
        if tab is None:
            # There is no active text editor.
            return
        python_script = tab.text().encode('utf-8')
        logger.debug('Python script:')
        logger.debug(python_script)
        if len(python_script) >= 8192:
            message = 'Unable to flash "{}"'.format(tab.label)
            information = ("Your script is too long!.")
            self._view.show_message(message, information, 'Warning')
            return
        # Generate a hex file.
        python_hex = uflash.hexlify(python_script)
        logger.debug('Python hex:')
        logger.debug(python_hex)
        micropython_hex = uflash.embed_hex(uflash._RUNTIME, python_hex)
        # Determine the location of the BBC micro:bit. If it can't be found
        # fall back to asking the user to locate it.
        path_to_microbit = uflash.find_microbit()
        if path_to_microbit is None:
            # Has the path to the device already been specified?
            if self.user_defined_microbit_path:
                path_to_microbit = self.user_defined_microbit_path
            else:
                # Ask the user to locate the device.
                path_to_microbit = self._view.get_microbit_path(HOME_DIRECTORY)
                # Store the user's specification of the path for future use.
                self.user_defined_microbit_path = path_to_microbit
                logger.debug('User defined path to micro:bit: {}'.format(
                             self.user_defined_microbit_path))
        # Check the path and that it exists simply because the path maybe based
        # on stale data.
        logger.debug('Path to micro:bit: {}'.format(path_to_microbit))
        if path_to_microbit and os.path.exists(path_to_microbit):
            logger.debug('Flashing to device.')
            hex_file = os.path.join(path_to_microbit, 'micropython.hex')
            uflash.save_hex(micropython_hex, hex_file)
            message = 'Flashing "{}" onto the micro:bit.'.format(tab.label)
            information = ("When the yellow LED stops flashing the device"
                           " will restart and your script will run. If there"
                           " is an error, you'll see a helpful message scroll"
                           " across the device's display.")
            self._view.show_message(message, information, 'Information')
        else:
            # Reset user defined path since it's incorrect.
            self.user_defined_microbit_path = None
            # Try to be helpful... essentially there is nothing Mu can do but
            # prompt for patience while the device is mounted and/or do the
            # classic "have you tried switching it off and on again?" trick.
            # This one's for James at the Raspberry Pi Foundation. ;-)
            message = 'Could not find an attached BBC micro:bit.'
            information = ("Please ensure you leave enough time for the BBC"
                           " micro:bit to be attached and configured correctly"
                           " by your computer. This may take several seconds."
                           " Alternatively, try removing and re-attaching the"
                           " device or saving your work and restarting Mu if"
                           " the device remains unfound.")
            self._view.show_message(message, information)

    def add_fs(self):
        """
        If the REPL is not active, add the file system navigator to the UI.
        """
        if self.repl is None:
            if self.fs is None:
                try:
                    microfs.get_serial()
                    self._view.add_filesystem(home=PYTHON_DIRECTORY)
                    self.fs = True
                except IOError:
                    message = 'Could not find an attached BBC micro:bit.'
                    information = ("Please make sure the device is plugged "
                                   "into this computer.\n\nThe device must "
                                   "have MicroPython flashed onto it before "
                                   "the file system will work.\n\n"
                                   "Finally, press the device's reset button "
                                   "and wait a few seconds before trying "
                                   "again.")
                    self._view.show_message(message, information)

    def remove_fs(self):
        """
        If the REPL is not active, remove the file system navigator from
        the UI.
        """
        if self.fs is None:
            raise RuntimeError("File system not running")
        self._view.remove_filesystem()
        self.fs = None

    def toggle_fs(self):
        """
        If the file system navigator is active enable it. Otherwise hide it.
        If the REPL is active, display a message.
        """
        if self.repl is None:
            if self.fs is None:
                self.add_fs()
            else:
                self.remove_fs()
        else:
            message = "File system and REPL cannot work at the same time."
            information = ("The file system and REPL both use the same USB "
                           "serial connection. Only one can be active "
                           "at any time. Toggle the REPL off and try again.")
            self._view.show_message(message, information)

    def add_repl(self):
        """
        Detect a connected BBC micro:bit and if found, connect to the
        MicroPython REPL and display it to the user.
        """
        if self.fs:
            raise RuntimeError("File system already connected")
        logger.info('Starting REPL in UI.')

        if self.repl is not None:
            raise RuntimeError("REPL already running")
        # if mb_port:
        try:
            self.repl = get_upython_device()
            self._view.add_repl(self.repl)
        except IOError as ex:
            logger.error(ex)
            self.repl = None
            information = ("Click the device's reset button, wait a few"
                           " seconds and then try again.")
            self._view.show_message(str(ex), information)
        except Exception as ex:
            logger.error(ex)
        # else:
        #     message = 'Could not find an attached BBC micro:bit.'
        #     information = ("Please make sure the device is plugged into this"
        #                    " computer.\n\nThe device must have MicroPython"
        #                    " flashed onto it before the REPL will work.\n\n"
<<<<<<< HEAD
        #                   "Finally, press the device's reset button and wait"
=======
        #                    "Finally, press the device's reset button and wait"
>>>>>>> 69e6f336
        #                    " a few seconds before trying again.")
        #     self._view.show_message(message, information)

    def remove_repl(self):
        """
        If there's an active REPL, disconnect and hide it.
        """
        if self.repl is None:
            raise RuntimeError("REPL not running")
        self._view.remove_repl()
        self.repl.close()
        self.repl = None

    def toggle_repl(self):
        """
        If the REPL is active, close it; otherwise open the REPL.
        """
        if self.fs is None:
            if self.repl is None:
                self.add_repl()
            else:
                self.remove_repl()
        else:
            message = "REPL and file system cannot work at the same time."
            information = ("The REPL and file system both use the same USB "
                           "serial connection. Only one can be active "
                           "at any time. Toggle the file system off and "
                           "try again.")
            self._view.show_message(message, information)

    def toggle_theme(self):
        """
        Switches between themes (night or day).
        """
        if self.theme == 'day':
            self.theme = 'night'
        else:
            self.theme = 'day'
        logger.info('Toggle theme to: {}'.format(self.theme))
        self._view.set_theme(self.theme)

    def new(self):
        """
        Adds a new tab to the editor.
        """
        self._view.add_tab(None, '')

    def load(self):
        """
        Loads a Python file from the file system or extracts a Python sccript
        from a hex file.
        """
        path = self._view.get_load_path(PYTHON_DIRECTORY)
        logger.info('Loading script from: {}'.format(path))
        try:
            if path.endswith('.py'):
                # Open the file, read the textual content and set the name as
                # the path to the file.
                with open(path, newline='') as f:
                    text = f.read()
                name = path
            else:
                # Open the hex, extract the Python script therein and set the
                # name to None, thus forcing the user to work out what to name
                # the recovered script.
                with open(path, newline='') as f:
                    text = uflash.extract_script(f.read())
                name = None
        except FileNotFoundError:
            pass
        else:
            logger.debug(text)
            self._view.add_tab(name, text)

    def save(self):
        """
        Save the content of the currently active editor tab.
        """
        tab = self._view.current_tab
        if tab is None:
            # There is no active text editor so abort.
            return
        if tab.path is None:
            # Unsaved file.
            tab.path = self._view.get_save_path(PYTHON_DIRECTORY)
        if tab.path:
            # The user specified a path to a file.
            if not os.path.basename(tab.path).endswith('.py'):
                # No extension given, default to .py
                tab.path += '.py'
            with open(tab.path, 'w', newline='') as f:
                logger.info('Saving script to: {}'.format(tab.path))
                logger.debug(tab.text())
                f.write(tab.text())
            tab.setModified(False)
        else:
            # The user cancelled the filename selection.
            tab.path = None

    def zoom_in(self):
        """
        Make the editor's text bigger
        """
        self._view.zoom_in()

    def zoom_out(self):
        """
        Make the editor's text smaller.
        """
        self._view.zoom_out()

    def check_code(self):
        """
        Uses PyFlakes and PyCodeStyle to gather information about potential
        problems with the code in the current tab.
        """
        self._view.reset_annotations()
        tab = self._view.current_tab
        if tab is None:
            # There is no active text editor so abort.
            return
        filename = tab.path if tab.path else 'untitled'
        flake = check_flake(filename, tab.text())
        if flake:
            logger.info(flake)
            self._view.annotate_code(flake, 'error')
        pep8 = check_pycodestyle(tab.text())
        if pep8:
            logger.info(pep8)
            self._view.annotate_code(pep8, 'style')

    def show_help(self):
        """
        Display browser based help about Mu.
        """
        webbrowser.open_new('http://codewith.mu/help/{}'.format(__version__))

    def quit(self, *args, **kwargs):
        """
        Exit the application.
        """
        logger.info('Quitting')
        if self._view.modified:
            # Alert the user to handle unsaved work.
            msg = ('There is un-saved work, exiting the application will'
                   ' cause you to lose it.')
            result = self._view.show_confirmation(msg)
            if result == QMessageBox.Cancel:
                if args and hasattr(args[0], 'ignore'):
                    # The function is handling an event, so ignore it.
                    args[0].ignore()
                return
        paths = []
        for widget in self._view.widgets:
            if widget.path:
                paths.append(widget.path)
        session = {
            'theme': self.theme,
            'paths': paths
        }
        logger.debug(session)
        with open(SETTINGS_FILE, 'w') as out:
            logger.debug('Saving session to: {}'.format(SETTINGS_FILE))
            json.dump(session, out, indent=2)
        sys.exit(0)<|MERGE_RESOLUTION|>--- conflicted
+++ resolved
@@ -444,11 +444,27 @@
         #     information = ("Please make sure the device is plugged into this"
         #                    " computer.\n\nThe device must have MicroPython"
         #                    " flashed onto it before the REPL will work.\n\n"
-<<<<<<< HEAD
         #                   "Finally, press the device's reset button and wait"
-=======
+        #                    " a few seconds before trying again.")
+        #     self._view.show_message(message, information)
+        # if mb_port:
+        try:
+            self.repl = get_upython_device()
+            self._view.add_repl(self.repl)
+        except IOError as ex:
+            logger.error(ex)
+            self.repl = None
+            information = ("Click the device's reset button, wait a few"
+                           " seconds and then try again.")
+            self._view.show_message(str(ex), information)
+        except Exception as ex:
+            logger.error(ex)
+        # else:
+        #     message = 'Could not find an attached BBC micro:bit.'
+        #     information = ("Please make sure the device is plugged into this"
+        #                    " computer.\n\nThe device must have MicroPython"
+        #                    " flashed onto it before the REPL will work.\n\n"
         #                    "Finally, press the device's reset button and wait"
->>>>>>> 69e6f336
         #                    " a few seconds before trying again.")
         #     self._view.show_message(message, information)
 
